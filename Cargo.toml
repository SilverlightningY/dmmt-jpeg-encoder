[package]
name = "dmmt-jpeg-encoder"
version = "0.1.0"
edition = "2021"
license = "AGPL-3.0-or-later"
description = "A simple JPEG encoder, developed for educational purposes."
default-run = "dmmt-jpeg-encoder"

[dependencies]
<<<<<<< HEAD
log = "0.4.22"
log4rs = "1.2"
ctor = "0.1"
=======
clap = { version = ">=4.5.20, <5.0.0", features = ["cargo"] }
>>>>>>> fd0a4b77
<|MERGE_RESOLUTION|>--- conflicted
+++ resolved
@@ -7,10 +7,7 @@
 default-run = "dmmt-jpeg-encoder"
 
 [dependencies]
-<<<<<<< HEAD
 log = "0.4.22"
-log4rs = "1.2"
-ctor = "0.1"
-=======
-clap = { version = ">=4.5.20, <5.0.0", features = ["cargo"] }
->>>>>>> fd0a4b77
+log4rs = "1.3.0"
+ctor = "0.2.8"
+clap = { version = ">=4.5.20, <5.0.0", features = ["cargo"] }