use std::io;
use std::io::Write;

<<<<<<< HEAD
use crate::BitPattern;

/// State for writing individual bits to a Writer
=======
>>>>>>> a7fda51d
pub struct BitWriter<'a, T: Write> {
    /// the underlying output stream
    writer: &'a mut T,
    /// buffer of individual bits not yet written
    buffer: u8,
    /// how many bits are waiting to be written
    buffer_space_used: u8,
    /// buffer initialization val
    init_val: u8,
}

impl<'a, T: Write> BitWriter<'a, T> {
    /// flush_bit: if 1, pad with 1's until byte border on flush (0 otherwise)
    pub fn new(writer: &'a mut T, flush_with_ones: bool) -> BitWriter<'a, T> {
        let init_val = if flush_with_ones { 0xFF } else { 0x00 };
        BitWriter {
            writer,
            buffer: init_val,
            buffer_space_used: 0,
            init_val,
        }
    }

    /// write a non-byte-aligned number of bits
    ///
    /// buf: a byte array containing a contigous block
    /// count: how many bits of buf to write
    ///
    /// returns the number of byte writes incurred onto
    /// the underlying stream, but does not guarantee that
    /// all bits have been written, use flush to write
    /// any remaining bits.
    pub fn write_bits(&mut self, buf: &[u8], count: usize) -> Result<usize, io::Error> {
        let mut remaining_bits_offset = 0;
        let mut bytes_written = 0;
        if self.buffer_space_used == 0 {
            // this is efficient for large blocks of byte writes
            let quick_byte_count = count / 8;
            bytes_written = self.writer.write(&buf[0..quick_byte_count])?;
            remaining_bits_offset = quick_byte_count * 8;
        }
        for bit_index in remaining_bits_offset..count {
            // this isn't (for large blocks of bytes)
            let byte_index = bit_index / 8;
            let bit_index = bit_index % 8;
            let bit_val: bool =
                (buf[byte_index] & 0b10000000_u8.rotate_right(bit_index as u32)) > 0;
            if bit_val {
                self.buffer |= 0b10000000_u8.rotate_right(self.buffer_space_used as u32);
            } else {
                self.buffer &= 0b01111111_u8.rotate_right(self.buffer_space_used as u32);
            }
            self.buffer_space_used += 1;
            if self.buffer_space_used == 8 {
                bytes_written += self.writer.write(&[self.buffer])?;
                self.buffer_space_used = 0;
                self.buffer = self.init_val; // depended upon in flush()
            }
        }
        Ok(bytes_written)
    }

    pub fn write_bit_pattern(&mut self, pattern: &impl BitPattern) -> Result<usize, io::Error> {
        self.write_bits(&pattern.to_bytes(), pattern.bit_len())
    }
}

impl<T: Write> Write for BitWriter<'_, T> {
    /// Writing of byte arrays into the bit writer (for performance)
    ///
    /// Warning: Even when the returned number in the result equals
    ///          the length of the input buffer, not all bits of the
    ///          input may have been written (because of possible
    ///          single bits in BitWriters buffer)
    fn write(&mut self, buf: &[u8]) -> Result<usize, io::Error> {
        self.write_bits(buf, buf.len() * 8)
    }

    /// Flush all bits and the underlying writer;
    ///
    /// If there are non-byte-aligned bits still
    /// in the buffer, they will be written to the output
    /// with 0 padding to the next byte;
    fn flush(&mut self) -> Result<(), io::Error> {
        if self.buffer_space_used != 0 {
            self.writer.write_all(&[self.buffer])?;
            self.buffer = self.init_val;
            self.buffer_space_used = 0;
        }
        self.writer.flush()
    }
}

#[cfg(test)]
mod test {
    use super::BitWriter;
    use std::io::Write;

    #[test]
    fn byte_mode_test() {
        let mut my_output: Vec<u8> = vec![];
        let mut writer = BitWriter::new(&mut my_output, false);
        let input = &[72, 65, 76, 76, 79];
        writer.write_all(input).expect("should not fail");
        writer.flush().expect("flushing should not fail");
        assert_eq!(my_output[0], 72);
        assert_eq!(my_output[1], 65);
        assert_eq!(my_output[2], 76);
        assert_eq!(my_output[3], 76);
        assert_eq!(my_output[4], 79);
        assert_eq!(my_output.len(), 5);
    }

    #[test]
    fn bit_mode_test() {
        let mut my_output: Vec<u8> = vec![];
        let mut writer = BitWriter::new(&mut my_output, false);
        // write 0x11000011 0x11110000 (in MSb notation)
        writer.write_bits(&[0xFF], 2).expect("ERR");
        writer.write_bits(&[0x00], 4).expect("ERR");
        writer.write_bits(&[0xFF], 2).expect("ERR");
        writer.write_bits(&[0xFF], 4).expect("ERR");
        writer.flush().expect("ERR");
        assert_eq!(my_output.len(), 2);
        assert_eq!(my_output[0], 195);
        assert_eq!(my_output[1], 15 << 4);
    }

    #[test]
    fn mixed_mode_test() {
        let mut my_output: Vec<u8> = vec![];
        let mut writer = BitWriter::new(&mut my_output, false);
        // 0b111
        writer.write_bits(&[0xFF], 3).expect("ERR");
        // 0b11100000 00100000 01010000 100
        writer.write_all(&[1, 2, 4 | 128]).expect("ERR");
        writer.flush().expect("ERR");
        assert_eq!(my_output.len(), 4);
        assert_eq!(my_output[0], 224);
        assert_eq!(my_output[1], 32);
        assert_eq!(my_output[2], 80);
        assert_eq!(my_output[3], 128);
    }

    #[test]
    fn one_padding_test() {
        let mut my_output: Vec<u8> = vec![];
        let mut writer = BitWriter::new(&mut my_output, true);
        writer.write_bits(&[0x00], 3).expect("ERR");
        writer.flush().expect("ERR");
        assert_eq!(my_output.len(), 1);
        assert_eq!(my_output[0], 31);
    }
}<|MERGE_RESOLUTION|>--- conflicted
+++ resolved
@@ -1,12 +1,8 @@
 use std::io;
 use std::io::Write;
 
-<<<<<<< HEAD
 use crate::BitPattern;
 
-/// State for writing individual bits to a Writer
-=======
->>>>>>> a7fda51d
 pub struct BitWriter<'a, T: Write> {
     /// the underlying output stream
     writer: &'a mut T,
