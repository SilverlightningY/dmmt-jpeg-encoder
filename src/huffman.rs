pub mod code;
pub mod coding_error;
pub mod encoder;
pub mod length_limited;
pub mod tree;

pub type Symbol = u8;

<<<<<<< HEAD
#[derive(Debug, Clone, Copy)]
=======
#[derive(Debug, Copy, Clone)]
>>>>>>> 9ff031c9
pub struct SymbolCodeLength {
    pub symbol: Symbol,
    pub length: usize,
}

impl SymbolCodeLength {
    pub fn new(symbol: Symbol, length: usize) -> Self {
        Self { symbol, length }
    }

    pub fn len(&self) -> usize {
        self.length
    }

    pub fn is_empty(&self) -> bool {
        self.length == 0
    }
}

impl From<(Symbol, usize)> for SymbolCodeLength {
    fn from(value: (Symbol, usize)) -> Self {
        Self {
            symbol: value.0,
            length: value.1,
        }
    }
}

pub struct SymbolFrequency {
    pub symbol: Symbol,
    pub frequency: usize,
}

impl SymbolFrequency {
    pub fn new(symbol: Symbol, frequency: usize) -> Self {
        Self { symbol, frequency }
    }
}

impl From<(Symbol, usize)> for SymbolFrequency {
    fn from(value: (Symbol, usize)) -> Self {
        Self {
            symbol: value.0,
            frequency: value.1,
        }
    }
}<|MERGE_RESOLUTION|>--- conflicted
+++ resolved
@@ -6,11 +6,7 @@
 
 pub type Symbol = u8;
 
-<<<<<<< HEAD
-#[derive(Debug, Clone, Copy)]
-=======
 #[derive(Debug, Copy, Clone)]
->>>>>>> 9ff031c9
 pub struct SymbolCodeLength {
     pub symbol: Symbol,
     pub length: usize,
