--- conflicted
+++ resolved
@@ -114,8 +114,6 @@
         std_deviation,
     );
 }
-<<<<<<< HEAD
-=======
 
 const NUMBER_OF_ROUNDS: u32 = 10;
 
@@ -134,4 +132,3 @@
     // println!("Separated Algorithm");
     // println!("Arai Algorithm");
 }
->>>>>>> d042f1a2
