use std::io::{stdout, Write};
use std::time::{Duration, Instant};

use dmmt_jpeg_encoder::cosine_transform::{
    separated::SeparatedDiscrete8x8CosineTransformer, simple::SimpleDiscrete8x8CosineTransformer,
    Discrete8x8CosineTransformer,
};
use dmmt_jpeg_encoder::image::{ChannelSubsamplingConfig, ChannelSubsamplingMethod, Image};

const IMAGE_WIDTH: u16 = 3840;
const IMAGE_HEIGHT: u16 = 2160;
const IMAGE_SIZE: usize = IMAGE_WIDTH as usize * IMAGE_HEIGHT as usize;

struct Measurement {
    durations: Vec<Duration>,
    number_of_rounds: usize,
}

fn create_test_color_channel() -> Vec<f32> {
    (0..IMAGE_SIZE)
        .map(|index| {
            let x = index as u16 % IMAGE_WIDTH;
            let y = index as u16 / IMAGE_WIDTH;
            let value = (x + y * 8) % 256;
            value as f32 / 255_f32
        })
        .collect()
}

fn create_test_image() -> Image<f32> {
    let color_channel = create_test_color_channel();
    Image::new(
        IMAGE_WIDTH,
        IMAGE_HEIGHT,
        color_channel,
        Vec::new(),
        Vec::new(),
    )
}

fn cut_image_into_blocks(image: &Image<f32>) -> Vec<[f32; 64]> {
    let subsampling_config = ChannelSubsamplingConfig {
        vertical_rate: 1,
        horizontal_rate: 1,
        method: ChannelSubsamplingMethod::Skip,
    };
    image
        .luma_channel()
        .subsampling_iter(&subsampling_config)
        .into_square_iter(8)
        .map(|square| -> [f32; 64] { square.try_into().unwrap() })
        .collect()
}

fn calculate_std_deviation_in_micros(mean: &Duration, measurements: &[Duration]) -> u64 {
    let mean_micros = mean.as_micros() as i128;
    let sum = measurements
        .iter()
        .map(|m| m.as_micros() as i128 - mean_micros)
        .map(|v| v.pow(2).unsigned_abs())
        .sum::<u128>();
    let variance = sum / measurements.len() as u128;
    (variance as f64).sqrt().round() as u64
}

fn transform_image(
    image: &Image<f32>,
    transformer: &impl Discrete8x8CosineTransformer,
) -> Duration {
    let mut blocks = cut_image_into_blocks(image);
    let start = Instant::now();
    for block in &mut blocks {
        transformer.transform(block);
    }
    start.elapsed()
}

fn measure_image_transformation_n_times(
    image: &Image<f32>,
    n: usize,
    transformer: &impl Discrete8x8CosineTransformer,
) -> Measurement {
    let mut durations: Vec<Duration> = Vec::new();

    let mut stdout = stdout();
    println!("Starting measurement");
    for round in 1..=n {
        print!("\rRound {}/{}", round, n);
        stdout.flush().unwrap();
        let duration = transform_image(image, transformer);
        durations.push(duration);
    }
    println!("\rMeasurement done");
    Measurement {
        durations,
        number_of_rounds: n,
    }
}

fn print_statistics(measurement: &Measurement) {
    let durations = &measurement.durations;
    let rounds = measurement.number_of_rounds as u32;
    let min_duration = durations.iter().min().unwrap();
    let max_duration = durations.iter().max().unwrap();
    let avg_duration = durations.iter().sum::<Duration>() / rounds;
    let std_deviation = calculate_std_deviation_in_micros(&avg_duration, durations);

    println!(
        "Rounds: {}, Min: {}, Max: {}, Average: {}, Std Deviation: {}",
        rounds,
        min_duration.as_micros(),
        max_duration.as_micros(),
        avg_duration.as_micros(),
        std_deviation,
    );
}

<<<<<<< HEAD
fn run_separated_algorithm_measurement(image: &Image<f32>) {
    println!("Separated Algorithm");
    let measurement =
        measure_image_transformation_n_times(image, 10, &SeparatedDiscrete8x8CosineTransformer);
    print_statistics(&measurement);
}

const NUMBER_OF_ROUNDS: u32 = 10;
=======
fn run_simple_algorithm_measurement(image: &Image<f32>) {
    println!("Simple Algorithm");
    let measurement =
        measure_image_transformation_n_times(image, 10, &SimpleDiscrete8x8CosineTransformer);
    print_statistics(&measurement);
}
>>>>>>> c75d3694

fn main() {
    println!("Creating test image");
    let test_image = create_test_image();

<<<<<<< HEAD
    println!("Simple Algorithm");
    let measurement = measure_image_transformation_n_times(
        &test_image,
        NUMBER_OF_ROUNDS as usize,
        &SimpleDiscrete8x8CosineTransformer,
    );
    print_statistics(&measurement);

    run_separated_algorithm_measurement(&test_image);

    // println!("Separated Algorithm");
    // println!("Arai Algorithm");
=======
    run_simple_algorithm_measurement(&test_image);
>>>>>>> c75d3694
}<|MERGE_RESOLUTION|>--- conflicted
+++ resolved
@@ -115,7 +115,13 @@
     );
 }
 
-<<<<<<< HEAD
+fn run_simple_algorithm_measurement(image: &Image<f32>) {
+    println!("Simple Algorithm");
+    let measurement =
+        measure_image_transformation_n_times(image, 10, &SimpleDiscrete8x8CosineTransformer);
+    print_statistics(&measurement);
+}
+
 fn run_separated_algorithm_measurement(image: &Image<f32>) {
     println!("Separated Algorithm");
     let measurement =
@@ -123,34 +129,10 @@
     print_statistics(&measurement);
 }
 
-const NUMBER_OF_ROUNDS: u32 = 10;
-=======
-fn run_simple_algorithm_measurement(image: &Image<f32>) {
-    println!("Simple Algorithm");
-    let measurement =
-        measure_image_transformation_n_times(image, 10, &SimpleDiscrete8x8CosineTransformer);
-    print_statistics(&measurement);
-}
->>>>>>> c75d3694
-
 fn main() {
     println!("Creating test image");
     let test_image = create_test_image();
 
-<<<<<<< HEAD
-    println!("Simple Algorithm");
-    let measurement = measure_image_transformation_n_times(
-        &test_image,
-        NUMBER_OF_ROUNDS as usize,
-        &SimpleDiscrete8x8CosineTransformer,
-    );
-    print_statistics(&measurement);
-
+    run_simple_algorithm_measurement(&test_image);
     run_separated_algorithm_measurement(&test_image);
-
-    // println!("Separated Algorithm");
-    // println!("Arai Algorithm");
-=======
-    run_simple_algorithm_measurement(&test_image);
->>>>>>> c75d3694
 }