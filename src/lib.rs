use std::{
    fs::{File, OpenOptions},
    io::{BufReader, BufWriter},
    path::{Path, PathBuf},
};

pub use cli::CLIParser;
use error::Error;
use image::{
    encoder::Encoder,
    ppm_parser::{PPMParser, PPMTokenizer},
    transformer::JpegTransformer,
    ChannelSubsamplingMethod, ChromaSubsamplingPreset, TransformationOptions,
};

pub mod binary_stream;
mod cli;
mod color;
<<<<<<< HEAD
mod image;
mod logger;
=======
mod error;
mod image;

pub type Result<T> = std::result::Result<T, error::Error>;

pub struct Arguments {
    input_file: PathBuf,
    output_file: PathBuf,
    bits_per_channel: u8,
    chroma_subsampling_preset: ChromaSubsamplingPreset,
    chroma_subsampling_method: ChannelSubsamplingMethod,
}

fn open_input_file(file_path: &Path) -> Result<File> {
    File::open(file_path).map_err(|e| {
        Error::UnableToOpenInputFileForReading(file_path.to_str().unwrap().to_owned(), e)
    })
}

fn open_output_file(file_path: &Path) -> Result<File> {
    OpenOptions::new()
        .write(true)
        .create(true)
        .truncate(true)
        .open(file_path)
        .map_err(|e| {
            Error::UnableToOpenOutputFileForWriting(file_path.to_str().unwrap().to_owned(), e)
        })
}

pub fn convert_ppm_to_jpeg(arguments: &Arguments) -> Result<()> {
    let input_file = open_input_file(&arguments.input_file)?;
    let output_file = open_output_file(&arguments.output_file)?;
    let image = PPMParser::parse(PPMTokenizer::new(BufReader::new(&input_file)))?;
    let transformer = JpegTransformer::new(&image);
    let transformation_options = TransformationOptions::from(arguments);
    let output_image = transformer.transform(&transformation_options)?;
    let mut output_file_writer = BufWriter::new(&output_file);
    let mut encoder = Encoder::new(&output_image, &mut output_file_writer);
    encoder.encode()?;
    Ok(())
}
>>>>>>> fd0a4b77
<|MERGE_RESOLUTION|>--- conflicted
+++ resolved
@@ -16,12 +16,9 @@
 pub mod binary_stream;
 mod cli;
 mod color;
-<<<<<<< HEAD
+mod error;
 mod image;
 mod logger;
-=======
-mod error;
-mod image;
 
 pub type Result<T> = std::result::Result<T, error::Error>;
 
@@ -61,5 +58,4 @@
     let mut encoder = Encoder::new(&output_image, &mut output_file_writer);
     encoder.encode()?;
     Ok(())
-}
->>>>>>> fd0a4b77
+}